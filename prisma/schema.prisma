generator client {
  provider = "prisma-client-js"
}

datasource db {
  provider = "sqlite"
  url      = "file:./dev.db"
}

generator zod {
  provider          = "node ./lib/generator.js"
  output            = "./generated"
  isGenerateSelect  = true
  isGenerateInclude = true
}

model User {
  id    Int     @id @default(autoincrement())
  email String  @unique
  name  String?
  posts Post[]
}

model Post {
  id        Int      @id @default(autoincrement())
  createdAt DateTime @default(now())
  updatedAt DateTime @updatedAt
  title     String
  content   String?
  published Boolean  @default(false)
  viewCount Int      @default(0)
  author    User?    @relation(fields: [authorId], references: [id])
  authorId  Int?
  likes     BigInt
}

<<<<<<< HEAD
model Map {
  key   String @id
  value String
=======
model Book {
  id Int @unique
  title String
>>>>>>> cff0709f
}<|MERGE_RESOLUTION|>--- conflicted
+++ resolved
@@ -34,13 +34,12 @@
   likes     BigInt
 }
 
-<<<<<<< HEAD
 model Map {
   key   String @id
   value String
-=======
+}
+
 model Book {
   id Int @unique
   title String
->>>>>>> cff0709f
 }