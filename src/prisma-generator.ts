--- conflicted
+++ resolved
@@ -58,14 +58,10 @@
   );
   await generateObjectSchemas(inputObjectTypes);
 
-<<<<<<< HEAD
   const aggregateOperationSupport =
     resolveAggregateOperationSupport(inputObjectTypes);
 
-  await generateModelSchemas(modelOperations, aggregateOperationSupport);
-=======
-  await generateModelSchemas(models, modelOperations);
->>>>>>> cff0709f
+  await generateModelSchemas(models, modelOperations, aggregateOperationSupport);
 }
 
 async function handleGeneratorOutputValue(generatorOutputValue: EnvValue) {
@@ -119,13 +115,9 @@
 }
 
 async function generateModelSchemas(
-<<<<<<< HEAD
+  models: DMMF.Model[],
   modelOperations: DMMF.ModelMapping[],
   aggregateOperationSupport: AggregateOperationSupport,
-=======
-  models: DMMF.Model[],
-  modelOperations: DMMF.ModelMapping[],
->>>>>>> cff0709f
 ) {
   const transformer = new Transformer({
     models,
